--- conflicted
+++ resolved
@@ -136,12 +136,9 @@
                                 self.data.append(doc)
                             }
                         }
-                        
-<<<<<<< HEAD
+            
                         self.cursorID = Int(reply.documents.first?["cursor"]["id"]) ?? -1
-=======
                         self.dataCount = self.data.count
->>>>>>> 75ca15d0
                     }
                 } else {
                     let request = Message.GetMore(requestID: self.database.server.nextMessageID(), namespace: self.namespace, numberToReturn: self.chunkSize, cursor: self.cursorID)
