--- conflicted
+++ resolved
@@ -133,7 +133,7 @@
         
         guard let newId = result.first else {
             database.server.logger.error("No identifier could be generated")
-            throw MongoError.insertFailure(documents: [document], error: nil)
+            throw MongoError.internalInconsistency
         }
         
         return newId
@@ -259,65 +259,7 @@
     /// - returns: The amount of updated documents
     @discardableResult
     public func update(bulk updates: [(filter: Query, to: Document, upserting: Bool, multiple: Bool)], writeConcern: WriteConcern? = nil, stoppingOnError ordered: Bool? = nil) throws -> Int {
-<<<<<<< HEAD
-        let protocolVersion = database.server.serverData?.maxWireVersion ?? 0
-        
-        if protocolVersion >= 2 {
-            var command: Document = ["update": self.name]
-            var newUpdates = [Document]()
-            
-            for u in updates {
-                newUpdates.append([
-                    "q": u.filter.queryDocument,
-                    "u": u.to,
-                    "upsert": u.upserting,
-                    "multi": u.multiple
-                    ])
-            }
-            
-            command["updates"] = Document(array: newUpdates)
-            
-            if let ordered = ordered {
-                command["ordered"] = ordered
-            }
-            
-            command["writeConcern"] = writeConcern ??  self.writeConcern
-            
-            let reply = try self.database.execute(command: command)
-            
-            guard Int(reply.documents.first?["ok"]) == 1 && (Document(reply.documents.first?["writeErrors"]) ?? [:]).count == 0 else {
-                throw MongoError.updateFailure(updates: updates, error: reply.documents.first)
-            }
-            
-            return Int(reply.documents.first?["nModified"]) ?? 0
-        } else {
-            let connection = try database.server.reserveConnection(writing: true, authenticatedFor: self.database)
-            
-            defer {
-                database.server.returnConnection(connection)
-            }
-            
-            for update in updates {
-                var flags: UpdateFlags = []
-                
-                if update.multiple {
-                    flags.insert(UpdateFlags.MultiUpdate)
-                }
-                
-                if update.upserting {
-                    flags.insert(UpdateFlags.Upsert)
-                }
-                
-                let message = Message.Update(requestID: database.server.nextMessageID(), collection: self, flags: flags, findDocument: update.filter.queryDocument, replaceDocument: update.to)
-                try self.database.server.send(message: message, overConnection: connection)
-                // TODO: Check for errors
-            }
-            
-            return updates.count
-        }
-=======
         return try update(updates: updates, writeConcern: writeConcern, ordered: ordered, connection: nil, timeout: nil).await()
->>>>>>> a365ed54
     }
     
     /// Updates a `Document` using a counterpart `Document`.
@@ -351,68 +293,7 @@
     /// - throws: When we can't send the request/receive the response, you don't have sufficient permissions or an error occurred
     @discardableResult
     public func remove(bulk removals: [(filter: Query, limit: Int)], writeConcern: WriteConcern? = nil, stoppingOnError ordered: Bool? = nil) throws -> Int {
-<<<<<<< HEAD
-        let protocolVersion = database.server.serverData?.maxWireVersion ?? 0
-        
-        if protocolVersion >= 2 {
-            var command: Document = ["delete": self.name]
-            var newDeletes = [Document]()
-            
-            for d in removals {
-                newDeletes.append([
-                    "q": d.filter.queryDocument,
-                    "limit": d.limit
-                    ])
-            }
-            
-            command["deletes"] = Document(array: newDeletes)
-            
-            if let ordered = ordered {
-                command["ordered"] = ordered
-            }
-            
-            command["writeConcern"] = writeConcern ?? self.writeConcern
-            
-            let reply = try self.database.execute(command: command)
-            
-            guard Int(reply.documents.first?["ok"]) == 1 else {
-                throw MongoError.removeFailure(removals: removals, error: reply.documents.first ?? [:])
-            }
-            
-            return Int(reply.documents.first?["n"]) ?? 0
-            
-            // If we're talking to an older MongoDB server
-        } else {
-            let connection = try database.server.reserveConnection(authenticatedFor: self.database)
-            
-            defer {
-                database.server.returnConnection(connection)
-            }
-            
-            for removal in removals {
-                var flags: DeleteFlags = []
-                
-                // If the limit is 0, make the for loop run exactly once so the message sends
-                // If the limit is not 0, set the limit properly
-                let limit = removal.limit == 0 ? 1 : removal.limit
-                
-                // If the limit is not '0' and thus removes a set amount of documents. Set it to RemoveOne so we'll remove one document at a time using the older method
-                if removal.limit != 0 {
-                    flags.insert(DeleteFlags.RemoveOne)
-                }
-                
-                let message = Message.Delete(requestID: database.server.nextMessageID(), collection: self, flags: flags, removeDocument: removal.filter.queryDocument)
-                
-                for _ in 0..<limit {
-                    try self.database.server.send(message: message, overConnection: connection)
-                }
-            }
-            
-            return removals.count
-        }
-=======
         return try self.remove(removals: removals, writeConcern: writeConcern, ordered: ordered, connection: nil, timeout: nil).await()
->>>>>>> a365ed54
     }
     
     /// Removes `Document`s matching the `filter` until the `limit` is reached
@@ -704,31 +585,7 @@
     /// - throws: When we can't send the request/receive the response, you don't have sufficient permissions or an error occurred
     ///
     /// - returns: A `Cursor` pointing to the found `Document`s
-    public func aggregate(_ pipeline: AggregationPipeline, readConcern: ReadConcern? = nil, collation: Collation? = nil, options: [AggregationOptions] = []) throws -> AnyIterator<Document> {
-<<<<<<< HEAD
-        // construct command. we always use cursors in MongoKitten, so that's why the default value for cursorOptions is an empty document.
-        var command: Document = ["aggregate": self.name, "pipeline": pipeline.pipelineDocument, "cursor": ["batchSize": 100]]
-        
-        command["readConcern"] = readConcern ?? self.readConcern
-        command["collation"] = collation ?? self.collation
-        
-        for option in options {
-            for (key, value) in option.fields {
-                command[key] = value
-            }
-        }
-        
-        // execute and construct cursor
-        let reply = try database.execute(command: command)
-        
-        guard let cursorDoc = Document(reply.documents.first?["cursor"]) else {
-            throw MongoError.invalidResponse(documents: reply.documents)
-        }
-        
-        return try _Cursor(cursorDocument: cursorDoc, collection: self, chunkSize: Int32(command["cursor"]["batchSize"]) ?? 100, transform: { $0 }).makeIterator()
-=======
-        return try self.aggregate(pipeline, readConcern: readConcern, collation: collation, options: options, connection: nil, timeout: nil).await().makeIterator()
->>>>>>> a365ed54
+    public func aggregate(_ pipeline: AggregationPipeline, readConcern: ReadConcern? = nil, collation: Collation? = nil, options: [AggregationOptions] = []) throws -> AnyIterator<Document> {        return try self.aggregate(pipeline, readConcern: readConcern, collation: collation, options: options, connection: nil, timeout: nil).await().makeIterator()
     }
 }
 
