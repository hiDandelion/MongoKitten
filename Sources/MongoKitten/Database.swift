//
//  Database.swift
//  MongoKitten
//
//  Created by Robbert Brandsma on 24-05-18.
//

import BSON
import Foundation
import NIO

/// A reference to a MongoDB database, over a `Connection`.
///
/// Databases hold collections of documents.
public final class Database: FutureConvenienceCallable {
    /// The name of the database
    public let name: String
    
    /// The connection the database instance uses
    public let session: ClientSession
    
    /// The collection to execute commands on
    internal var cmd: Collection {
        return self["$cmd"]
    }
    
    /// The ObjectId generator tied to this datatabase
    public var objectIdGenerator: ObjectIdGenerator {
        return session.connection.sharedGenerator
    }
    
    /// The NIO event loop.
    public var eventLoop: EventLoop {
        return session.connection.eventLoop
    }
    
    internal init(named name: String, connection: Connection) {
        self.name = name
        self.connection = connection
    }
    
    /// Get a `Collection` by providing a collection name as a `String`
    ///
    /// - parameter collection: The collection/bucket to return
    ///
    /// - returns: The requested collection in this database
    public subscript(collection: String) -> MongoKitten.Collection {
        return Collection(named: collection, in: self)
    }
    
    /// Drops the current database, deleting the associated data files
    ///
    /// - see: https://docs.mongodb.com/manual/reference/command/dropDatabase
    public func drop() -> EventLoopFuture<Void> {
        let command = AdministrativeCommand(command: DropDatabase(), on: cmd)
        
        return command.execute(on: connection).map { _ in }
    }
}

#if canImport(NIOTransportServices)
import NIOTransportServices

extension Database {
    /// A helper method that uses the normal `connect` method and awaits it. It creates an event loop group for you.
    ///
    /// It is not recommended to use `synchronousConnect` in a NIO environment (like Vapor 3), as it will create an event loop group for you.
    ///
    /// - parameter uri: A MongoDB URI that contains at least a database component
    /// - throws: Can throw for a variety of reasons, including an invalid connection string, failure to connect to the MongoDB database, etcetera.
    /// - returns: A connected database instance
    public static func synchronousConnect(_ uri: String) throws -> Database {
        let group = NIOTSEventLoopGroup()
        return try self.connect(uri, on: group).wait()
    }
    
    /// Connect to the database at the given `uri`
    ///
    /// - parameter uri: A MongoDB URI that contains at least a database component
    /// - parameter loop: An EventLoop from NIO. If you want to use MongoKitten in a synchronous / non-NIO environment, use the `synchronousConnect` method.
    public static func connect(_ uri: String, on group: NIOTSEventLoopGroup) -> EventLoopFuture<Database> {
        do {
            let settings = try ConnectionSettings(uri)
            
            return connect(settings: settings, on: group)
        } catch {
            return group.next().newFailedFuture(error: error)
        }
    }
    
    /// Connect to the database with the given settings. You can also use `connect(_:on:)` to connect by using a connection string.
    ///
    /// - parameter settings: The connection settings, which must include a database name
    /// - parameter loop: An EventLoop from NIO. If you want to use MongoKitten in a synchronous / non-NIO environment, use the `synchronousConnect` method.
    public static func connect(settings: ConnectionSettings, on group: NIOTSEventLoopGroup) -> EventLoopFuture<Database> {
        do {
            guard let targetDatabase = settings.targetDatabase else {
                throw MongoKittenError(.unableToConnect, reason: .noTargetDatabaseSpecified)
            }
            
            return Connection.connect(on: group, settings: settings).map { connection -> Database in
                return connection[targetDatabase]
            }
        } catch {
            return group.next().newFailedFuture(error: error)
        }
    }
}
#else
extension Database {
    /// A helper method that uses the normal `connect` method and awaits it. It creates an event loop group for you.
    ///
    /// It is not recommended to use `synchronousConnect` in a NIO environment (like Vapor 3), as it will create an event loop group for you.
    ///
    /// - parameter uri: A MongoDB URI that contains at least a database component
    /// - throws: Can throw for a variety of reasons, including an invalid connection string, failure to connect to the MongoDB database, etcetera.
    /// - returns: A connected database instance
    public static func synchronousConnect(_ uri: String) throws -> Database {
        let group = MultiThreadedEventLoopGroup(numberOfThreads: 1)
        
        return try self.connect(uri, on: group.next()).wait()
    }
    
    /// Connect to the database at the given `uri`
    ///
    /// - parameter uri: A MongoDB URI that contains at least a database component
    /// - parameter loop: An EventLoop from NIO. If you want to use MongoKitten in a synchronous / non-NIO environment, use the `synchronousConnect` method.
    public static func connect(_ uri: String, on loop: EventLoop) -> EventLoopFuture<Database> {
        do {
            let settings = try ConnectionSettings(uri)
            
            return connect(settings: settings, on: loop)
        } catch {
            return loop.newFailedFuture(error: error)
        }
    }
    
    /// Connect to the database with the given settings. You can also use `connect(_:on:)` to connect by using a connection string.
    ///
    /// - parameter settings: The connection settings, which must include a database name
    /// - parameter loop: An EventLoop from NIO. If you want to use MongoKitten in a synchronous / non-NIO environment, use the `synchronousConnect` method.
    public static func connect(settings: ConnectionSettings, on loop: EventLoop) -> EventLoopFuture<Database> {
        do {
            guard let targetDatabase = settings.targetDatabase else {
                throw MongoKittenError(.unableToConnect, reason: .noTargetDatabaseSpecified)
            }
            
            return Connection.connect(on: loop, settings: settings).map { connection -> Database in
                return connection[targetDatabase]
            }
        } catch {
            return loop.newFailedFuture(error: error)
        }
    }
<<<<<<< HEAD
}
#endif
=======
    
    internal init(named name: String, session: ClientSession) {
        self.name = name
        self.session = session
    }
    
    /// Get a `Collection` by providing a collection name as a `String`
    ///
    /// - parameter collection: The collection/bucket to return
    ///
    /// - returns: The requested collection in this database
    public subscript(collection: String) -> MongoKitten.Collection {
        return Collection(named: collection, in: self)
    }
    
    /// Drops the current database, deleting the associated data files
    ///
    /// - see: https://docs.mongodb.com/manual/reference/command/dropDatabase
    public func drop() -> EventLoopFuture<Void> {
        let command = AdministrativeCommand(command: DropDatabase(), on: cmd)
        
        return command.execute(on: session).map { _ in }
    }
}
>>>>>>> f5a223fe
<|MERGE_RESOLUTION|>--- conflicted
+++ resolved
@@ -34,9 +34,9 @@
         return session.connection.eventLoop
     }
     
-    internal init(named name: String, connection: Connection) {
+    internal init(named name: String, session: ClientSession) {
         self.name = name
-        self.connection = connection
+        self.session = session
     }
     
     /// Get a `Collection` by providing a collection name as a `String`
@@ -54,7 +54,7 @@
     public func drop() -> EventLoopFuture<Void> {
         let command = AdministrativeCommand(command: DropDatabase(), on: cmd)
         
-        return command.execute(on: connection).map { _ in }
+        return command.execute(on: session).map { _ in }
     }
 }
 
@@ -152,32 +152,5 @@
             return loop.newFailedFuture(error: error)
         }
     }
-<<<<<<< HEAD
 }
-#endif
-=======
-    
-    internal init(named name: String, session: ClientSession) {
-        self.name = name
-        self.session = session
-    }
-    
-    /// Get a `Collection` by providing a collection name as a `String`
-    ///
-    /// - parameter collection: The collection/bucket to return
-    ///
-    /// - returns: The requested collection in this database
-    public subscript(collection: String) -> MongoKitten.Collection {
-        return Collection(named: collection, in: self)
-    }
-    
-    /// Drops the current database, deleting the associated data files
-    ///
-    /// - see: https://docs.mongodb.com/manual/reference/command/dropDatabase
-    public func drop() -> EventLoopFuture<Void> {
-        let command = AdministrativeCommand(command: DropDatabase(), on: cmd)
-        
-        return command.execute(on: session).map { _ in }
-    }
-}
->>>>>>> f5a223fe
+#endif