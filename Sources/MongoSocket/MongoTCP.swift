//
// This source file is part of the MongoKitten open source project
//
// Copyright (c) 2016 - 2017 OpenKitten and the MongoKitten project authors
// Licensed under MIT
//
// See https://github.com/OpenKitten/MongoKitten/blob/mongokitten31/LICENSE.md for license information
// See https://github.com/OpenKitten/MongoKitten/blob/mongokitten31/CONTRIBUTORS.md for the list of MongoKitten project authors
//

import Foundation

public enum MongoSocketError:Error {
    case clientNotInitialized
}

/// A TCP buffer
public final class Buffer {
    /// The pointer to the start of the dataset
    public let pointer: UnsafeMutablePointer<UInt8>
    
    /// The maximum buffer size
    public let capacity: Int
    
    /// The currently used capacity
    public var usedCapacity: Int = 0
    
    /// Creates a new buffer allocating the set capacity
    public init(capacity: Int = 65_507) {
        pointer = UnsafeMutablePointer<UInt8>.allocate(capacity: capacity)
        self.capacity = capacity
    }
    
    deinit {
<<<<<<< HEAD
        pointer.deallocate(capacity: capacity)
=======
        // Frees the buffer
        free(pointer)
>>>>>>> d7052c5f
    }
}

public typealias ReadCallback = ((UnsafeMutablePointer<UInt8>, Int)->())
public typealias ErrorCallback = ((Error)->())

/// A class buffer that stores all received bytes without Copy-on-Write for efficiency
public class TCPBuffer {
    /// The buffer data
    public var data: [UInt8] = []
    
    public init() { }
}

/// Any socket conforming to this protocol can be used to connect to a server.
public protocol MongoTCP : class {
    
    /// Opens a socket to the given address at the given port with the given settings
    init(address hostname: String, port: UInt16, options: [String: Any], onRead: @escaping ReadCallback, onError: @escaping ErrorCallback) throws
    
    /// Closes the connection
    func close() throws
    
    /// Sends the data to the other side of the connection
    func send(data pointer: UnsafePointer<UInt8>, withLengthOf length: Int) throws
    
    /// `true` when connected, `false` otherwise
    var isConnected: Bool { get }
}<|MERGE_RESOLUTION|>--- conflicted
+++ resolved
@@ -32,12 +32,7 @@
     }
     
     deinit {
-<<<<<<< HEAD
         pointer.deallocate(capacity: capacity)
-=======
-        // Frees the buffer
-        free(pointer)
->>>>>>> d7052c5f
     }
 }
 
