--- conflicted
+++ resolved
@@ -103,18 +103,11 @@
         XCTAssertEqual(response.first, response2)
         
         try runContainsQuery()
-<<<<<<< HEAD
-=======
         try runContainsCaseInsensitiveQuery()
->>>>>>> b6743385
         try runStartsWithQuery()
         try runEndsWithQuery()
     }
     
-<<<<<<< HEAD
-    private func runContainsQuery() throws {
-        let query = Query(aqt: .contains(key: "username", val: "ar"))
-=======
     func testDBRef() throws {
         let colA = TestManager.db["collectionA"]
         let colB = TestManager.db["collectionB"]
@@ -165,7 +158,6 @@
     
     private func runContainsQuery() throws {
         let query = Query(aqt: .contains(key: "username", val: "ar", options: ""))
->>>>>>> b6743385
         let response = Array(try TestManager.wcol.find(matching: query))
         XCTAssert(response.count == 2)
     }
@@ -182,15 +174,12 @@
         XCTAssert(response.count == 2)
     }
     
-<<<<<<< HEAD
-=======
     private func runContainsCaseInsensitiveQuery() throws {
         let query = Query(aqt: .contains(key: "username", val: "AR", options:"i"))
         let response = Array(try TestManager.wcol.find(matching: query))
         XCTAssert(response.count == 2)
     }
 
->>>>>>> b6743385
     func testAggregate() throws {
         let cursor = try TestManager.db["zips"].aggregate(pipeline: [
                                              [ "$group": [ "_id": "$state", "totalPop": [ "$sum": "$pop" ] ] ],
